# Experimental transformation for example packing in PyGrain.

load("@rules_python//python:pip.bzl", "compile_pip_requirements")

package(default_visibility = ["//grain:__subpackages__"])

py_library(
    name = "packing",
    srcs = ["packing.py"],
    srcs_version = "PY3",
    deps = [
        "//grain/_src/core:tree_lib",
        "//grain/_src/python:record",
        "@abseil-py//absl/logging",
<<<<<<< HEAD
        "@pypi//jax:pkg",
        "@pypi//jaxtyping:pkg",
=======
>>>>>>> 8b4f1004
        "@pypi//numpy:pkg",
    ],
)

py_test(
    name = "packing_test",
    srcs = ["packing_test.py"],
    srcs_version = "PY3",
    deps = [
        ":packing",
        "//grain/_src/core:tree_lib",
        "//grain/_src/python:record",
        "@abseil-py//absl/testing:absltest",
        "@pypi//jax:pkg",
        "@pypi//numpy:pkg",
        "@pypi//tensorflow:pkg",
    ],
)<|MERGE_RESOLUTION|>--- conflicted
+++ resolved
@@ -12,11 +12,6 @@
         "//grain/_src/core:tree_lib",
         "//grain/_src/python:record",
         "@abseil-py//absl/logging",
-<<<<<<< HEAD
-        "@pypi//jax:pkg",
-        "@pypi//jaxtyping:pkg",
-=======
->>>>>>> 8b4f1004
         "@pypi//numpy:pkg",
     ],
 )
